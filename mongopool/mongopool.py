import re
import pymongo


class MongoPool(object):
    """
        Manages multiple mongo connections to different clusters, and performs
        database to connection matching.
    """

<<<<<<< HEAD
    def __init__(self, config, network_timeout=None):
=======
    def __init__(self, config=None, network_timeout=None, connection_class=None,
                 rset_connection_class=None):

>>>>>>> 889310c0
        # Set timeout.
        self._network_timeout = network_timeout

        # { label -> cluster config } dict
        self._clusters = []
        self._validate_config(config)
        self._parse_configs(config)
        self._mapped_databases = []

<<<<<<< HEAD
    @staticmethod
    def _validate_config(config):
        """Validate that the provided configurtion is valid.

        Each dictionary in the configuration list must have the following
        mandatory entries :
            {label: {host(string), port(int), dbpath(string|list of strings)}}
        It can also contain 2 optional keys:
            {replicaSet(string), read_preference(string)}

        Args:
            config: the list of configurations provided at instantiation

        Raises:
            TypeError: a fault in the configurations is found
        """
        if not isinstance(config, list):
            raise TypeError('Config must be a list')

        for config_dict in config:
            if not isinstance(config_dict, dict):
                raise TypeError('Config must be a list of dictionaries')
            label = config_dict.keys()[0]
            cfg = config_dict[label]
            if not isinstance(cfg, dict):
                raise TypeError('Config structure is broken')

            if 'host' not in cfg:
                raise TypeError('Config entries must have a value for host')
            if not isinstance(cfg['host'], str):
                raise TypeError('Host must be a string')

            if 'port' not in cfg:
                raise TypeError('Config entries must have a value for port')
            if not isinstance(cfg['port'], int):
                raise TypeError('Port must be an int')

            if 'dbpath' not in cfg:
                raise TypeError('Config entries must have a value for dbpath')
            if not isinstance(cfg['dbpath'], str):
                if not isinstance(cfg['dbpath'], list):
                    raise TypeError('Dbpath must either a string or a list of '
                                    'strings')
                for dbpath in cfg['dbpath']:
                    if not isinstance(dbpath, str):
                        raise TypeError('Dbpath must either a string or a list '
                                        'of strings')

            if 'replicaSet' in cfg and not isinstance(cfg['replicaSet'], str):
                raise TypeError('ReplicaSet must be a string')

            if ('read_preference' in cfg and
                not isinstance(cfg['read_preference'], str)):
                raise TypeError('Read_preference must be a string')
=======
        self._connection_class = connection_class or pymongo.MongoClient
        self._rset_connection_class = (rset_connection_class or
                                       pymongo.MongoReplicaSetClient)
>>>>>>> 889310c0

    def _parse_configs(self, config):
        """Builds a dict with information to connect to Clusters.

        Parses the list of configuration dictionaries passed by the user and
        builds an internal dict (_clusters) that holds information for creating
        Clients connecting to Clusters and matching database names.

        Args:
            config: A list of dictionaries containing connecting and
                identification information about Clusters.
                A dict has the following structure:
                {label: {host, port, read_preference, replicaSet, dbpath}}.

        Raises:
            Exception('No configuration provided'): no configuration provided.
        """
        for config_dict in config:
            label = config_dict.keys()[0]
            cfg = config_dict[label]
            # Transform dbpath to something digestable by regexp.
            dbpath = cfg['dbpath']
            pattern = self._parse_dbpath(dbpath)

            read_preference = cfg.get('read_preference', 'primary').upper()
            read_preference = self._get_read_preference(read_preference)

            # Put all parameters that could be passed to pymongo.MongoClient
            # in a separate dict, to ease MongoClient creation.
            cluster_config = {
                'params': {
                    'host': cfg['host'],
                    'port': cfg['port'],
                    'read_preference': read_preference,
                },
                'pattern': pattern,
                'label': label
            }

            replicaSet = cfg.get('replicaSet')
            if replicaSet:
                cluster_config['params']['replicaSet'] = replicaSet
                cluster_config = self._convert_for_replica_set(cluster_config)

            self._clusters.append(cluster_config)

    @staticmethod
    def _parse_dbpath(dbpath):
        """Converts the dbpath to a regexp pattern.

        Transforms dbpath from a string or an array of strings to a
        regexp pattern which will be used to match database names.

        Args:
            dbpath: a string or an array containing the databases to be matched
                from a cluster.

        Returns:
            A regexp pattern that will match any of the desired databases on
            on a cluster.
        """
        if isinstance(dbpath, list):
            # Support dbpath param as an array.
            dbpath = '|'.join(dbpath)

        # Append $ (end of string) so that twit will not match twitter!
        if not dbpath.endswith('$'):
            dbpath = '(%s)$' % dbpath

        return dbpath

    @staticmethod
    def _get_read_preference(read_preference):
        """Converts read_preference from string to pymongo.ReadPreference value.

            Args:
                read_preference: string containig the read_preference from the
                    config file
            Returns:
                A value from the pymongo.ReadPreference enum

            Raises:
                Exception: Invalid read preference"""
        read_preference = getattr(pymongo.ReadPreference, read_preference, None)
        if read_preference is None:
            raise ValueError('Invalid read preference: %s' % read_preference)
        return read_preference

    @staticmethod
    def _convert_for_replica_set(cluster_config):
        """Converts the cluster config to be used with MongoReplicaSetClient.

        MongoReplicaSetClient has a slightly different API from MongoClient.
        Changes host field into hosts_or_uri and moves port into the
        hosts_or_uri field.

        Args:
            cluster_config: Dictinary containing parameters for a MongoClient.

        Returns:
            A dict containing parameters for creating a MongoReplicaSetClient.
        """

        host = cluster_config['params'].pop('host')
        port = cluster_config['params'].pop('port')

        if not isinstance(host, list):
            host = [host]
        hosts_or_uri = ','.join(['%s:%s' % (h, port) for h in host])

        cluster_config['params']['hosts_or_uri'] = hosts_or_uri
        return cluster_config

    def set_timeout(self, network_timeout):
        """Set the timeout for existing and future Clients.

        Close all current connections. This will cause future operations to
        create new Clients with the network_timeout passed through
        socketTimeoutMS optional parameter.

        Args:
            network_timeout: The new value in milliseconds for the timeout.
        """
        # Do nothing if attempting to set the same timeout twice.
        if network_timeout == self._network_timeout:
            return
        self._network_timeout = network_timeout
        self._disconnect()

    def _disconnect(self):
        """Disconnect from all MongoDB Clients."""
        for cluster in self._clusters:
            if 'connection' in cluster:
                connection = cluster.pop('connection')
                connection.close()
        # Remove all attributes that are database names so that next time
        # when they are accessed, __getattr__ will be called and will create
        # new Clients
        for dbname in self._mapped_databases:
            self.__delattr__(dbname)
        self._mapped_databases = []

    def _get_connection(self, cluster):
        """Return a connection to a Cluster.

        Return a MongoClient or a MongoReplicaSetClient for the given Cluster.
        This is done in a lazy manner (if there is already a Client connected to
        the Cluster, it is returned and no other Client is created).

        Args:
            cluster: A dict containing information about a cluster.

        Returns:
            A MongoClient or MongoReplicaSetClient instance connected to the
            desired cluster
        """
        if 'connection' not in cluster:
            if 'replicaSet' in cluster['params']:
                cluster['connection'] = self._rset_connection_class(
                    socketTimeoutMS=self._network_timeout,
                    safe=True,
                    **cluster['params'])
            else:
                cluster['connection'] = self._connection_class(
                    socketTimeoutMS=self._network_timeout,
                    safe=True,
                    **cluster['params'])

        return cluster['connection']

    def _match_dbname(self, dbname):
        """Map a database name to the Cluster that holds the database.

        Args:
            dbname: A database name.

        Returns:
            A dict containing the information about the Cluster that holds the
            database.
        """
        for config in self._clusters:
            if re.match(config['pattern'], dbname):
                return config
        raise Exception('No such database %s.' % dbname)

    def __getattr__(self, name):
        """Map a database name to the coresponding pymongo.Database instance"""
        config = self._match_dbname(name)
        connection = self._get_connection(config)
        db_name = name
        database = connection[db_name]
        # Remember this name->database mapping on the object. This will cause
        # future references to the same name to NOT invoke self.__getattr__,
        # and be resolved directly at object level.
        setattr(self, name, database)
        self._mapped_databases.append(name)
        return database

    def __getitem__(self, key):
        return getattr(self, key)<|MERGE_RESOLUTION|>--- conflicted
+++ resolved
@@ -8,13 +8,8 @@
         database to connection matching.
     """
 
-<<<<<<< HEAD
-    def __init__(self, config, network_timeout=None):
-=======
-    def __init__(self, config=None, network_timeout=None, connection_class=None,
+    def __init__(self, config, network_timeout=None, connection_class=None,
                  rset_connection_class=None):
-
->>>>>>> 889310c0
         # Set timeout.
         self._network_timeout = network_timeout
 
@@ -24,7 +19,10 @@
         self._parse_configs(config)
         self._mapped_databases = []
 
-<<<<<<< HEAD
+        self._connection_class = connection_class or pymongo.MongoClient
+        self._rset_connection_class = (rset_connection_class or
+                                       pymongo.MongoReplicaSetClient)
+
     @staticmethod
     def _validate_config(config):
         """Validate that the provided configurtion is valid.
@@ -79,11 +77,6 @@
             if ('read_preference' in cfg and
                 not isinstance(cfg['read_preference'], str)):
                 raise TypeError('Read_preference must be a string')
-=======
-        self._connection_class = connection_class or pymongo.MongoClient
-        self._rset_connection_class = (rset_connection_class or
-                                       pymongo.MongoReplicaSetClient)
->>>>>>> 889310c0
 
     def _parse_configs(self, config):
         """Builds a dict with information to connect to Clusters.
